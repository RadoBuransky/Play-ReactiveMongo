import sbt._
import sbt.Keys._

object BuildSettings {
<<<<<<< HEAD
  val buildVersion = "0.12.1-SNAPSHOT"
=======
  val buildVersion = "0.10.5.0.akka23"
>>>>>>> a0e473c0

  val buildSettings = Defaults.defaultSettings ++ Seq(
    organization := "org.reactivemongo",
    version := buildVersion,
<<<<<<< HEAD
    scalaVersion := "2.11.6",
    scalacOptions ++= Seq(
      "-unchecked",
      "-deprecation",
      "-target:jvm-1.8"),
    crossScalaVersions := Seq("2.11.1", "2.10.4"),
=======
    scalaVersion := "2.11.2",
    scalacOptions ++= Seq("-unchecked", "-deprecation", "-target:jvm-1.6"),
    crossScalaVersions := Seq("2.11.2", "2.10.4"),
>>>>>>> a0e473c0
    crossVersion := CrossVersion.binary,
    shellPrompt := ShellPrompt.buildShellPrompt
  ) ++ Publish.settings ++ Format.settings
}

object Publish {
  def targetRepository: Project.Initialize[Option[sbt.Resolver]] = version { (version: String) =>
    val nexus = "https://oss.sonatype.org/"
    if (version.trim.endsWith("SNAPSHOT"))
      Some("snapshots" at nexus + "content/repositories/snapshots")
    else
      Some("releases"  at nexus + "service/local/staging/deploy/maven2")
  }
  lazy val settings = Seq(
    publishMavenStyle := true,
    publishTo <<= targetRepository,
    publishArtifact in Test := false,
    pomIncludeRepository := { _ => false },
    licenses := Seq("Apache 2.0" -> url("http://www.apache.org/licenses/LICENSE-2.0")),
    homepage := Some(url("http://reactivemongo.org")),
    pomExtra := (
      <scm>
        <url>git://github.com/zenexity/Play-ReactiveMongo.git</url>
        <connection>scm:git://github.com/zenexity/Play-ReactiveMongo.git</connection>
      </scm>
      <developers>
        <developer>
          <id>sgodbillon</id>
          <name>Stephane Godbillon</name>
          <url>http://stephane.godbillon.com</url>
        </developer>
        <developer>
          <id>mandubian</id>
          <name>Pascal Voitot</name>
          <url>http://mandubian.com</url>
        </developer>
      </developers>)
  )
}

object Format {
  import com.typesafe.sbt.SbtScalariform._

  lazy val settings = scalariformSettings ++ Seq(
    ScalariformKeys.preferences := formattingPreferences
  )

  lazy val formattingPreferences = {
    import scalariform.formatter.preferences._
    FormattingPreferences().
      setPreference(AlignParameters, true).
      setPreference(AlignSingleLineCaseStatements, true).
      setPreference(CompactControlReadability, false).
      setPreference(CompactStringConcatenation, false).
      setPreference(DoubleIndentClassDeclaration, true).
      setPreference(FormatXml, true).
      setPreference(IndentLocalDefs, false).
      setPreference(IndentPackageBlocks, true).
      setPreference(IndentSpaces, 2).
      setPreference(MultilineScaladocCommentsStartOnFirstLine, false).
      setPreference(PreserveSpaceBeforeArguments, false).
      setPreference(PreserveDanglingCloseParenthesis, false).
      setPreference(RewriteArrowSymbols, false).
      setPreference(SpaceBeforeColon, false).
      setPreference(SpaceInsideBrackets, false).
      setPreference(SpacesWithinPatternBinders, true)
  }
}

// Shell prompt which show the current project,
// git branch and build version
object ShellPrompt {

  object devnull extends ProcessLogger {
    def info(s: => String) {}

    def error(s: => String) {}

    def buffer[T](f: => T): T = f
  }

  def currBranch = (
    ("git status -sb" lines_! devnull headOption)
      getOrElse "-" stripPrefix "## "
    )

  val buildShellPrompt = {
    (state: State) => {
      val currProject = Project.extract(state).currentProject.id
      "%s:%s:%s> ".format(
        currProject, currBranch, BuildSettings.buildVersion
      )
    }
  }
}

object Play2ReactiveMongoBuild extends Build {
  import BuildSettings._

  lazy val reactivemongo = Project(
    "Play2-ReactiveMongo",
    file("."),
    settings = buildSettings ++ Seq(
      resolvers := Seq(
        "Sonatype snapshots" at "https://oss.sonatype.org/content/repositories/snapshots/",
        "Sonatype" at "http://oss.sonatype.org/content/groups/public/",
        "Typesafe repository releases" at "http://repo.typesafe.com/typesafe/releases/",
        "Typesafe repository snapshots" at "http://repo.typesafe.com/typesafe/snapshots/"
      ),
      libraryDependencies ++= Seq(
<<<<<<< HEAD
        "org.reactivemongo"   %% "reactivemongo"  % "0.10.5.0.akka23"               cross CrossVersion.binary,
        "com.typesafe.play"   %% "play"           % "2.3.5"           % "provided"  cross CrossVersion.binary,
        "com.typesafe.play"   %% "play-test"      % "2.3.5"           % "test"      cross CrossVersion.binary,
        "org.specs2"          % "specs2"          % "2.3.12"          % "test"      cross CrossVersion.binary,
        "junit"               % "junit"           % "4.8"             % "test"      cross CrossVersion.Disabled,
=======
        "org.reactivemongo" %% "reactivemongo" % "0.10.5.0.akka23" cross CrossVersion.binary,
        "com.typesafe.play" %% "play" % "2.3.5" % "provided" cross CrossVersion.binary,
        "com.typesafe.play" %% "play-test" % "2.3.5" % "test" cross CrossVersion.binary,
        "org.specs2" % "specs2" % "2.3.12" % "test" cross CrossVersion.binary,
        "junit" % "junit" % "4.8" % "test" cross CrossVersion.Disabled,
>>>>>>> a0e473c0
        "org.apache.logging.log4j" % "log4j-to-slf4j" % "2.0.2"
      )
    )
  )
}<|MERGE_RESOLUTION|>--- conflicted
+++ resolved
@@ -2,27 +2,17 @@
 import sbt.Keys._
 
 object BuildSettings {
-<<<<<<< HEAD
   val buildVersion = "0.12.1-SNAPSHOT"
-=======
-  val buildVersion = "0.10.5.0.akka23"
->>>>>>> a0e473c0
 
   val buildSettings = Defaults.defaultSettings ++ Seq(
     organization := "org.reactivemongo",
     version := buildVersion,
-<<<<<<< HEAD
     scalaVersion := "2.11.6",
     scalacOptions ++= Seq(
       "-unchecked",
       "-deprecation",
       "-target:jvm-1.8"),
-    crossScalaVersions := Seq("2.11.1", "2.10.4"),
-=======
-    scalaVersion := "2.11.2",
-    scalacOptions ++= Seq("-unchecked", "-deprecation", "-target:jvm-1.6"),
     crossScalaVersions := Seq("2.11.2", "2.10.4"),
->>>>>>> a0e473c0
     crossVersion := CrossVersion.binary,
     shellPrompt := ShellPrompt.buildShellPrompt
   ) ++ Publish.settings ++ Format.settings
@@ -133,19 +123,11 @@
         "Typesafe repository snapshots" at "http://repo.typesafe.com/typesafe/snapshots/"
       ),
       libraryDependencies ++= Seq(
-<<<<<<< HEAD
         "org.reactivemongo"   %% "reactivemongo"  % "0.10.5.0.akka23"               cross CrossVersion.binary,
         "com.typesafe.play"   %% "play"           % "2.3.5"           % "provided"  cross CrossVersion.binary,
         "com.typesafe.play"   %% "play-test"      % "2.3.5"           % "test"      cross CrossVersion.binary,
         "org.specs2"          % "specs2"          % "2.3.12"          % "test"      cross CrossVersion.binary,
         "junit"               % "junit"           % "4.8"             % "test"      cross CrossVersion.Disabled,
-=======
-        "org.reactivemongo" %% "reactivemongo" % "0.10.5.0.akka23" cross CrossVersion.binary,
-        "com.typesafe.play" %% "play" % "2.3.5" % "provided" cross CrossVersion.binary,
-        "com.typesafe.play" %% "play-test" % "2.3.5" % "test" cross CrossVersion.binary,
-        "org.specs2" % "specs2" % "2.3.12" % "test" cross CrossVersion.binary,
-        "junit" % "junit" % "4.8" % "test" cross CrossVersion.Disabled,
->>>>>>> a0e473c0
         "org.apache.logging.log4j" % "log4j-to-slf4j" % "2.0.2"
       )
     )
