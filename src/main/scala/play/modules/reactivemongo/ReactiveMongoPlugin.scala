--- conflicted
+++ resolved
@@ -33,14 +33,8 @@
     helper = {
       val conf = ReactiveMongoPlugin.parseConf(app)
       try {
-<<<<<<< HEAD
         Some(ReactiveMongoHelper(conf._1, conf._2, conf._3, conf._4))
-      }
-      catch {
-=======
-        Some(ReactiveMongoHelper(conf._1, conf._2, conf._3))
       } catch {
->>>>>>> 9b348bea
         case e: Throwable => {
           throw new PlayException("ReactiveMongoPlugin Initialization Error", "An exception occurred while initializing the ReactiveMongoPlugin.", e)
         }
